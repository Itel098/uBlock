Ein effizienter Blocker: Geringer Speicherbedarf und niedrige CPU-Belastung - und dennoch werden Tausende an Filtern mehr angewendet als bei anderen populären Blockern.

Ein illustrierter Überblick über seine Effizienz: https://github.com/gorhill/uBlock/wiki/%C2%B5Block-vs.-ABP:-efficiency-compared

Benutzung: Der An-/Ausschaltknopf beim Klicken des Erweiterungssymbols dient zum An-/Ausschalten von µBlock auf der aktuellen Webseite. Dies wirkt sich also nur auf die aktuelle Webseite aus und nicht global.

<<<<<<< HEAD
***

Block ist flexibel, denn es ist mehr als ein "Werbeblocker": Es verarbeitet auch Filter aus mehreren hosts-Dateien.
=======
µBlock ist flexibel, denn es ist mehr als ein "Werbeblocker": Es verarbeitet auch Filter aus mehreren hosts-Dateien.
>>>>>>> 61eee57d

Standardmäßig werden folgende Filterlisten geladen und angewandt:

- EasyList
- EasyPrivacy
- Malware domains
- Long-lived malware domains
- Peter Lowe’s Ad server list
- Malware Domains List

Auf Wunsch können zusätzliche Listen ausgewählt werden:

- Fanboy’s Enhanced Tracking List
- Dan Pollock’s hosts file
- hpHosts’s Ad and tracking servers
- MVPS HOSTS
- Spam404
- Etc.

Natürlich ist der Speicherbedarf umso höher, desto mehr Filter angewandt werden. Aber selbst mit den zwei zusätzlichen Listen von Fanboy und hpHosts’s Ad and tracking servers ist der Speicherbedarf von µBlock geringer als bei anderen sehr populären Blockern.

Bedenke allerdings, dass durch die Wahl zusätzlicher Listen die Wahrscheinlichkeit größer wird, dass bestimmte Webseiten nicht richtig geladen werden - vor allem bei Listen, die normalerweise als hosts-Dateien verwendet werden.

***

Ohne die vorgegebenen Filterlisten ist diese Erweiterung nichts. Wenn du also etwas beitragen möchtest, dann denke an die Menschen, die hart dafür arbeiten, die von dir benutzten Filterlisten zu pflegen, und diese für uns alle frei verfügbar gemacht haben.

***

Kostenlos.
Open source mit Public License (GPLv3)
Für Benutzer von Benutzern.

Mitwirkende: https://github.com/gorhill/uBlock/graphs/contributors

***

Dies ist eine ziemlich frühe Version - bitte denke daran, wenn du sie bewertest.

Change log des Projekts:
https://github.com/gorhill/uBlock/wiki/Change-log<|MERGE_RESOLUTION|>--- conflicted
+++ resolved
@@ -4,13 +4,9 @@
 
 Benutzung: Der An-/Ausschaltknopf beim Klicken des Erweiterungssymbols dient zum An-/Ausschalten von µBlock auf der aktuellen Webseite. Dies wirkt sich also nur auf die aktuelle Webseite aus und nicht global.
 
-<<<<<<< HEAD
 ***
 
-Block ist flexibel, denn es ist mehr als ein "Werbeblocker": Es verarbeitet auch Filter aus mehreren hosts-Dateien.
-=======
 µBlock ist flexibel, denn es ist mehr als ein "Werbeblocker": Es verarbeitet auch Filter aus mehreren hosts-Dateien.
->>>>>>> 61eee57d
 
 Standardmäßig werden folgende Filterlisten geladen und angewandt:
 
