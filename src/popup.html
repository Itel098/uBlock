﻿<!DOCTYPE html>
<html>

<head>
<meta name="viewport" content="width=470"> <!-- When showing as a tab in fennec, scale to full size (150px + 320px)-->
<meta charset="utf-8">
<link rel="stylesheet" href="css/common.css" type="text/css">
<link rel="stylesheet" href="css/popup.css" type="text/css">
<title>uBlock</title>
</head>

<body>
<a href="dashboard.html" target="_blank" id="gotoPrefs" data-i18n-tip="popupTipDashboard"><svg class="icon icon-preferences"><use xlink:href="img/icons.svg#icon-preferences"></use></svg> <span id="appname">&nbsp;</span> <span id="version">&nbsp;</span></a>
<div id="panes">
    <div id="switchPane">
        <p id="switch" data-i18n-tip="popupPowerSwitchInfo"><svg class="icon icon-power"><use xlink:href="img/icons.svg#icon-power"></use></svg></p>
        <h2 id="dfToggler" data-i18n="popupBlockedRequestPrompt">&nbsp;</h2>
        <p class="statName">
            <span data-i18n="popupBlockedOnThisPagePrompt">&nbsp;</span>&ensp;
            <span id="gotoPick" class="tool" data-i18n-tip="popupTipPicker" data-tip-anchor="top"><svg class="icon icon-eyedropper"><use xlink:href="img/icons.svg#icon-eyedropper"></use></svg></span>&ensp;
            <a href="#" target="_blank" id="gotoLog" class="tool" data-i18n-tip="popupTipLog" data-tip-anchor="top"><svg class="icon icon-view"><use xlink:href="img/icons.svg#icon-view"></use></svg></a>
            </p>
        <p class="statValue" id="page-blocked">?</p>
        <p class="statName" data-i18n="popupBlockedSinceInstallPrompt">&nbsp;</p>
        <p class="statValue" id="total-blocked">?</p>
        <h2 data-i18n="popupHitDomainCountPrompt">&nbsp;</h2>
        <p class="statValue" id="popupHitDomainCount">&nbsp;</p>
        <div id="refresh"><svg class="icon icon-reload"><use xlink:href="img/icons.svg#icon-reload"></use></svg></div>
    </div><!--no spaces--><div id="dfPane">
        <div id="firewallContainer">
            <div><span data-i18n="popupAnyRulePrompt"></span><span data-src="/" data-des="*" data-type="*"> </span><span data-src="." data-des="*" data-type="*"> </span></div>
            <div><span data-i18n="popupImageRulePrompt"></span><span data-src="/" data-des="*" data-type="image"> </span><span data-src="." data-des="*" data-type="image"> </span></div>
            <div><span data-i18n="popup3pAnyRulePrompt"></span><span data-src="/" data-des="*" data-type="3p"> </span><span data-src="." data-des="*" data-type="3p"> </span></div>
            <div><span data-i18n="popupInlineScriptRulePrompt"></span><span data-src="/" data-des="*" data-type="inline-script"> </span><span data-src="." data-des="*" data-type="inline-script"> </span></div>
            <div><span data-i18n="popup1pScriptRulePrompt"></span><span data-src="/" data-des="*" data-type="1p-script"> </span><span data-src="." data-des="*" data-type="1p-script"> </span></div>
            <div><span data-i18n="popup3pScriptRulePrompt"></span><span data-src="/" data-des="*" data-type="3p-script"> </span><span data-src="." data-des="*" data-type="3p-script"> </span></div>
            <div><span data-i18n="popup3pFrameRulePrompt"></span><span data-src="/" data-des="*" data-type="3p-frame"> </span><span data-src="." data-des="*" data-type="3p-frame"> </span></div>
<<<<<<< HEAD
            </div><div id="saveRules"><svg class="icon icon-save"><use xlink:href="img/icons.svg#icon-save"></use></svg></div>
=======
            </div>
            <div id="saveflushButtonGroup">
              <div id="flushRules"><svg class="icon icon-trash"><use xlink:href="img/icons.svg#icon-trash"></use></svg></div>
              <div id="saveRules"><svg class="icon icon-lock"><use xlink:href="img/icons.svg#icon-lock"></use></svg></div>
            </div>
>>>>>>> 75d3f4bf
        </div>
    </div>

<div id="templates" style="display: none">
    <div><span></span><span data-src="/" data-des="" data-type="*"> </span><span data-src="." data-des="" data-type="*"> </span><span data-src="." data-des="" data-type="*"> </span></div>
    <div id="actionSelector"><span id="dynaAllow"></span><span id="dynaNoop"></span><span id="dynaBlock"></span></div>
    <div id="hotspotTip"></div>
    </div>

<script src="lib/punycode.js"></script>
<script src="js/vapi-common.js"></script>
<script src="js/vapi-client.js"></script>
<script src="js/vapi-popup.js"></script>
<script src="js/udom.js"></script>
<script src="js/i18n.js"></script>
<script src="js/popup.js"></script>

</body>

</html><|MERGE_RESOLUTION|>--- conflicted
+++ resolved
@@ -35,15 +35,11 @@
             <div><span data-i18n="popup1pScriptRulePrompt"></span><span data-src="/" data-des="*" data-type="1p-script"> </span><span data-src="." data-des="*" data-type="1p-script"> </span></div>
             <div><span data-i18n="popup3pScriptRulePrompt"></span><span data-src="/" data-des="*" data-type="3p-script"> </span><span data-src="." data-des="*" data-type="3p-script"> </span></div>
             <div><span data-i18n="popup3pFrameRulePrompt"></span><span data-src="/" data-des="*" data-type="3p-frame"> </span><span data-src="." data-des="*" data-type="3p-frame"> </span></div>
-<<<<<<< HEAD
-            </div><div id="saveRules"><svg class="icon icon-save"><use xlink:href="img/icons.svg#icon-save"></use></svg></div>
-=======
             </div>
             <div id="saveflushButtonGroup">
               <div id="flushRules"><svg class="icon icon-trash"><use xlink:href="img/icons.svg#icon-trash"></use></svg></div>
-              <div id="saveRules"><svg class="icon icon-lock"><use xlink:href="img/icons.svg#icon-lock"></use></svg></div>
+              <div id="saveRules"><svg class="icon icon-lock"><use xlink:href="img/icons.svg#icon-save"></use></svg></div>
             </div>
->>>>>>> 75d3f4bf
         </div>
     </div>
 
